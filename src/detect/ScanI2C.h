#pragma once

#include <stddef.h>
#include <stdint.h>

class ScanI2C
{
  public:
    typedef enum DeviceType {
        NONE,
        SCREEN_SSD1306,
        SCREEN_SH1106,
        SCREEN_UNKNOWN, // has the same address as the two above but does not respond to the same commands
        SCREEN_ST7567,
        ATECC608B,
        RTC_RV3028,
        RTC_PCF8563,
        CARDKB,
        TDECKKB,
        BBQ10KB,
        RAK14004,
        PMU_AXP192_AXP2101,
        BME_680,
        BME_280,
        BMP_280,
        BMP_085,
        INA260,
        INA219,
        INA3221,
        MCP9808,
        SHT31,
        SHTC3,
        LPS22HB,
        QMC6310,
        QMI8658,
        QMC5883L,
        PMSA0031,
        MPU6050,
        LIS3DH,
        BMA423,
        BQ24295,
        LSM6DS3,
        TCA9555,
<<<<<<< HEAD
        VEML7700,
#ifdef HAS_NCP5623
=======
        RCWL9620,
>>>>>>> cbf20e4c
        NCP5623,
    } DeviceType;

    // typedef uint8_t DeviceAddress;
    typedef enum I2CPort {
        NO_I2C,
        WIRE,
        WIRE1,
    } I2CPort;

    typedef struct DeviceAddress {
        I2CPort port;
        uint8_t address;

        explicit DeviceAddress(I2CPort port, uint8_t address);
        DeviceAddress();

        bool operator<(const DeviceAddress &other) const;
    } DeviceAddress;

    static const DeviceAddress ADDRESS_NONE;

    typedef uint8_t RegisterAddress;

    typedef struct FoundDevice {
        DeviceType type;
        DeviceAddress address;

        explicit FoundDevice(DeviceType = DeviceType::NONE, DeviceAddress = ADDRESS_NONE);
    } FoundDevice;

    static const FoundDevice DEVICE_NONE;

  public:
    ScanI2C();

    virtual void scanPort(ScanI2C::I2CPort);

    /*
     * A bit of a hack, this tells the scanner not to tell later systems there is a screen to avoid enabling it.
     */
    void setSuppressScreen();

    FoundDevice firstScreen() const;

    FoundDevice firstRTC() const;

    FoundDevice firstKeyboard() const;

    FoundDevice firstAccelerometer() const;

    virtual FoundDevice find(DeviceType) const;

    virtual bool exists(DeviceType) const;

    virtual size_t countDevices() const;

  protected:
    virtual FoundDevice firstOfOrNONE(size_t, DeviceType[]) const;

  private:
    bool shouldSuppressScreen = false;
};<|MERGE_RESOLUTION|>--- conflicted
+++ resolved
@@ -41,12 +41,8 @@
         BQ24295,
         LSM6DS3,
         TCA9555,
-<<<<<<< HEAD
         VEML7700,
-#ifdef HAS_NCP5623
-=======
         RCWL9620,
->>>>>>> cbf20e4c
         NCP5623,
     } DeviceType;
 
