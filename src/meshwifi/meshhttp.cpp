#include "meshwifi/meshhttp.h"
#include "NodeDB.h"
#include "configuration.h"
#include "main.h"
#include "meshhttpStatic.h"
#include "meshwifi/meshwifi.h"
#include "sleep.h"
#include <HTTPBodyParser.hpp>
#include <HTTPMultipartBodyParser.hpp>
#include <HTTPURLEncodedBodyParser.hpp>
#include <SPIFFS.h>
#include <WebServer.h>
#include <WiFi.h>

// Persistant Data Storage
#include <Preferences.h>
Preferences prefs;

/*
  Including the esp32_https_server library will trigger a compile time error. I've
  tracked it down to a reoccurrance of this bug:
    https://gcc.gnu.org/bugzilla/show_bug.cgi?id=57824
  The work around is described here:
    https://forums.xilinx.com/t5/Embedded-Development-Tools/Error-with-Standard-Libaries-in-Zynq/td-p/450032

  Long story short is we need "#undef str" before including the esp32_https_server.
    - Jm Casler (jm@casler.org) Oct 2020
*/
#undef str

// Includes for the https server
//   https://github.com/fhessel/esp32_https_server
#include <HTTPRequest.hpp>
#include <HTTPResponse.hpp>
#include <HTTPSServer.hpp>
#include <HTTPServer.hpp>
#include <SSLCert.hpp>

// The HTTPS Server comes in a separate namespace. For easier use, include it here.
using namespace httpsserver;

SSLCert *cert;
HTTPSServer *secureServer;
HTTPServer *insecureServer;

// Our API to handle messages to and from the radio.
HttpAPI webAPI;

// Declare some handler functions for the various URLs on the server
void handleAPIv1FromRadio(HTTPRequest *req, HTTPResponse *res);
void handleAPIv1ToRadio(HTTPRequest *req, HTTPResponse *res);
void handleStyleCSS(HTTPRequest *req, HTTPResponse *res);
void handleHotspot(HTTPRequest *req, HTTPResponse *res);
void handleFavicon(HTTPRequest *req, HTTPResponse *res);
void handleRoot(HTTPRequest *req, HTTPResponse *res);
void handleStaticBrowse(HTTPRequest *req, HTTPResponse *res);
<<<<<<< HEAD
void handleStaticPost(HTTPRequest *req, HTTPResponse *res);
=======
>>>>>>> 2f9ef463
void handleStatic(HTTPRequest *req, HTTPResponse *res);
void handle404(HTTPRequest *req, HTTPResponse *res);
void handleFormUpload(HTTPRequest *req, HTTPResponse *res);

void middlewareSpeedUp240(HTTPRequest *req, HTTPResponse *res, std::function<void()> next);
void middlewareSpeedUp160(HTTPRequest *req, HTTPResponse *res, std::function<void()> next);
void middlewareSession(HTTPRequest *req, HTTPResponse *res, std::function<void()> next);

bool isWebServerReady = 0;
bool isCertReady = 0;

uint32_t timeSpeedUp = 0;

// We need to specify some content-type mapping, so the resources get delivered with the
// right content type and are displayed correctly in the browser
char contentTypes[][2][32] = {{".txt", "text/plain"}, {".html", "text/html"},        {".js", "text/javascript"},
                              {".png", "image/png"},  {".jpg", "image/jpg"},         {".gz", "application/gzip"},
                              {".gif", "image/gif"},  {".json", "application/json"}, {"", ""}};

void handleWebResponse()
{
    if (isWifiAvailable() == 0) {
        return;
    }

    if (isWebServerReady) {
        // We're going to handle the DNS responder here so it
        // will be ignored by the NRF boards.
        handleDNSResponse();

        secureServer->loop();
        insecureServer->loop();
    }

    /*
        Slow down the CPU if we have not received a request within the last few
        seconds.
    */
    if (millis() - timeSpeedUp >= (25 * 1000)) {
        setCpuFrequencyMhz(80);
        timeSpeedUp = millis();
    }
}

void taskCreateCert(void *parameter)
{

    prefs.begin("MeshtasticHTTPS", false);

    // Delete the saved certs
    if (0) {
        DEBUG_MSG("Deleting any saved SSL keys ...\n");
        // prefs.clear();
        prefs.remove("PK");
        prefs.remove("cert");
    }

    size_t pkLen = prefs.getBytesLength("PK");
    size_t certLen = prefs.getBytesLength("cert");

    DEBUG_MSG("Checking if we have a previously saved SSL Certificate.\n");

    if (pkLen && certLen) {
        DEBUG_MSG("Existing SSL Certificate found!\n");
    } else {
        DEBUG_MSG("Creating the certificate. This may take a while. Please wait...\n");
        cert = new SSLCert();
        // disableCore1WDT();
        int createCertResult = createSelfSignedCert(*cert, KEYSIZE_2048, "CN=meshtastic.local,O=Meshtastic,C=US",
                                                    "20190101000000", "20300101000000");
        // enableCore1WDT();

        if (createCertResult != 0) {
            DEBUG_MSG("Creating the certificate failed\n");

            // Serial.printf("Creating the certificate failed. Error Code = 0x%02X, check SSLCert.hpp for details",
            //              createCertResult);
            // while (true)
            //    delay(500);
        } else {
            DEBUG_MSG("Creating the certificate was successful\n");

            DEBUG_MSG("Created Private Key: %d Bytes\n", cert->getPKLength());
            // for (int i = 0; i < cert->getPKLength(); i++)
            //  Serial.print(cert->getPKData()[i], HEX);
            // Serial.println();

            DEBUG_MSG("Created Certificate: %d Bytes\n", cert->getCertLength());
            // for (int i = 0; i < cert->getCertLength(); i++)
            //  Serial.print(cert->getCertData()[i], HEX);
            // Serial.println();

            prefs.putBytes("PK", (uint8_t *)cert->getPKData(), cert->getPKLength());
            prefs.putBytes("cert", (uint8_t *)cert->getCertData(), cert->getCertLength());
        }
    }

    isCertReady = 1;
    vTaskDelete(NULL);
}

void createSSLCert()
{

    if (isWifiAvailable() == 0) {
        return;
    }

    // Create a new process just to handle creating the cert.
    //   This is a workaround for Bug: https://github.com/fhessel/esp32_https_server/issues/48
    //  jm@casler.org (Oct 2020)
    xTaskCreate(taskCreateCert, /* Task function. */
                "createCert",   /* String with name of task. */
                16384,          /* Stack size in bytes. */
                NULL,           /* Parameter passed as input of the task */
                16,             /* Priority of the task. */
                NULL);          /* Task handle. */

    DEBUG_MSG("Waiting for SSL Cert to be generated.\n");
    if (isCertReady) {
        DEBUG_MSG(".\n");
        delayMicroseconds(1000);
    }
    DEBUG_MSG("SSL Cert Ready!\n");
}

void initWebServer()
{
    DEBUG_MSG("Initializing Web Server ...\n");

    prefs.begin("MeshtasticHTTPS", false);

    size_t pkLen = prefs.getBytesLength("PK");
    size_t certLen = prefs.getBytesLength("cert");

    DEBUG_MSG("Checking if we have a previously saved SSL Certificate.\n");

    if (pkLen && certLen) {

        uint8_t *pkBuffer = new uint8_t[pkLen];
        prefs.getBytes("PK", pkBuffer, pkLen);

        uint8_t *certBuffer = new uint8_t[certLen];
        prefs.getBytes("cert", certBuffer, certLen);

        cert = new SSLCert(certBuffer, certLen, pkBuffer, pkLen);

        DEBUG_MSG("Retrieved Private Key: %d Bytes\n", cert->getPKLength());
        // DEBUG_MSG("Retrieved Private Key: " + String(cert->getPKLength()) + " Bytes");
        // for (int i = 0; i < cert->getPKLength(); i++)
        //  Serial.print(cert->getPKData()[i], HEX);
        // Serial.println();

        DEBUG_MSG("Retrieved Certificate: %d Bytes\n", cert->getCertLength());
        // for (int i = 0; i < cert->getCertLength(); i++)
        //  Serial.print(cert->getCertData()[i], HEX);
        // Serial.println();
    } else {
        DEBUG_MSG("Web Server started without SSL keys! How did this happen?\n");
    }

    // We can now use the new certificate to setup our server as usual.
    secureServer = new HTTPSServer(cert);
    insecureServer = new HTTPServer();

    // For every resource available on the server, we need to create a ResourceNode
    // The ResourceNode links URL and HTTP method to a handler function

    ResourceNode *nodeAPIv1ToRadioOptions = new ResourceNode("/api/v1/toradio", "OPTIONS", &handleAPIv1ToRadio);
    ResourceNode *nodeAPIv1ToRadio = new ResourceNode("/api/v1/toradio", "PUT", &handleAPIv1ToRadio);
    ResourceNode *nodeAPIv1FromRadio = new ResourceNode("/api/v1/fromradio", "GET", &handleAPIv1FromRadio);
    ResourceNode *nodeHotspot = new ResourceNode("/hotspot-detect.html", "GET", &handleHotspot);
    ResourceNode *nodeFavicon = new ResourceNode("/favicon.ico", "GET", &handleFavicon);
    ResourceNode *nodeRoot = new ResourceNode("/", "GET", &handleRoot);
    ResourceNode *nodeStaticBrowse = new ResourceNode("/static", "GET", &handleStaticBrowse);
<<<<<<< HEAD
    ResourceNode *nodeStaticPOST = new ResourceNode("/static", "POST", &handleStaticPost);
=======
>>>>>>> 2f9ef463
    ResourceNode *nodeStatic = new ResourceNode("/static/*", "GET", &handleStatic);
    ResourceNode *node404 = new ResourceNode("", "GET", &handle404);
    ResourceNode *nodeFormUpload = new ResourceNode("/upload", "POST", &handleFormUpload);

    // Secure nodes
    secureServer->registerNode(nodeAPIv1ToRadioOptions);
    secureServer->registerNode(nodeAPIv1ToRadio);
    secureServer->registerNode(nodeAPIv1FromRadio);
    secureServer->registerNode(nodeHotspot);
    secureServer->registerNode(nodeFavicon);
    secureServer->registerNode(nodeRoot);
    secureServer->registerNode(nodeStaticBrowse);
<<<<<<< HEAD
    secureServer->registerNode(nodeStaticPOST);
=======
>>>>>>> 2f9ef463
    secureServer->registerNode(nodeStatic);
    secureServer->setDefaultNode(node404);
    secureServer->setDefaultNode(nodeFormUpload);

    secureServer->addMiddleware(&middlewareSpeedUp240);

    // Insecure nodes
    insecureServer->registerNode(nodeAPIv1ToRadioOptions);
    insecureServer->registerNode(nodeAPIv1ToRadio);
    insecureServer->registerNode(nodeAPIv1FromRadio);
    insecureServer->registerNode(nodeHotspot);
    insecureServer->registerNode(nodeFavicon);
    insecureServer->registerNode(nodeRoot);
    insecureServer->registerNode(nodeStaticBrowse);
<<<<<<< HEAD
    insecureServer->registerNode(nodeStaticPOST);
=======
>>>>>>> 2f9ef463
    insecureServer->registerNode(nodeStatic);
    insecureServer->setDefaultNode(node404);
    insecureServer->setDefaultNode(nodeFormUpload);

    insecureServer->addMiddleware(&middlewareSpeedUp160);

    DEBUG_MSG("Starting Web Servers...\n");
    secureServer->start();
    insecureServer->start();
    if (secureServer->isRunning() && insecureServer->isRunning()) {
        DEBUG_MSG("HTTP and HTTPS Web Servers Ready! :-) \n");
        isWebServerReady = 1;
    } else {
        DEBUG_MSG("HTTP and HTTPS Web Servers Failed! ;-( \n");
    }
}

void middlewareSpeedUp240(HTTPRequest *req, HTTPResponse *res, std::function<void()> next)
{
    // We want to print the response status, so we need to call next() first.
    next();

    setCpuFrequencyMhz(240);
    timeSpeedUp = millis();
}

void middlewareSpeedUp160(HTTPRequest *req, HTTPResponse *res, std::function<void()> next)
{
    // We want to print the response status, so we need to call next() first.
    next();

    // If the frequency is 240mhz, we have recently gotten a HTTPS request.
    //   In that case, leave the frequency where it is and just update the
    //   countdown timer (timeSpeedUp).
    if (getCpuFrequencyMhz() != 240) {
        setCpuFrequencyMhz(160);
    }
    timeSpeedUp = millis();
}
void handleStaticBrowse(HTTPRequest *req, HTTPResponse *res)
{
    // Get access to the parameters
    ResourceParameters *params = req->getParams();
    std::string paramValDelete;

    // Set a default content type
    res->setHeader("Content-Type", "text/html");

    if (params->getQueryParameter("delete", paramValDelete)) {
        std::string pathDelete = "/" + paramValDelete;
        if (SPIFFS.remove(pathDelete.c_str())) {
            Serial.println(pathDelete.c_str());
            res->println("<html><head><meta http-equiv=\"refresh\" content=\"3;url=/static\" /><title>File "
                         "deleted!</title></head><body><h1>File deleted!</h1>");
            res->println("<meta http-equiv=\"refresh\" content=\"2;url=/static\" />\n");
            res->println("</body></html>");

            return;
        } else {
            Serial.println(pathDelete.c_str());
            res->println("<html><head><meta http-equiv=\"refresh\" content=\"3;url=/static\" /><title>Error deleteing "
                         "file!</title></head><body><h1>Error deleteing file!</h1>");
            res->println("Error deleteing file!<br>");

            return;
        }
    }

    res->println("<h2>Upload new file</h2>");
    res->println("<p><b>*** This interface is experimental ***</b></p>");
    res->println("<p>This form allows you to upload files. Keep your filenames very short and files small. Big filenames and big "
                 "files are a known problem.</p>");
    res->println("<form method=\"POST\" action=\"/upload\" enctype=\"multipart/form-data\">");
    res->println("file: <input type=\"file\" name=\"file\"><br>");
    res->println("<input type=\"submit\" value=\"Upload\">");
    res->println("</form>");

    res->println("<h2>All Files</h2>");

    File root = SPIFFS.open("/");
    if (root.isDirectory()) {
        res->println("<script type=\"text/javascript\">function confirm_delete() {return confirm('Are you sure?');}</script>");

        res->println("<table>");
        File file = root.openNextFile();
        while (file) {
            String filePath = String(file.name());
            if (filePath.indexOf("/static") == 0) {
                res->println("<tr>");
                res->println("<td>");

                if (String(file.name()).substring(1).endsWith(".gz")) {
                    String modifiedFile = String(file.name()).substring(1);
                    modifiedFile.remove((modifiedFile.length() - 3), 3);
                    res->print("<a href=\"" + modifiedFile + "\">" + String(file.name()).substring(1) + "</a>");
                } else {
                    res->print("<a href=\"" + String(file.name()).substring(1) + "\">" + String(file.name()).substring(1) +
                               "</a>");
                }
                res->println("</td>");
                res->println("<td>");
                res->print(String(file.size()));
                res->println("</td>");
                res->println("<td>");
                res->print("<a href=\"/static?delete=" + String(file.name()).substring(1) +
                           "\" onclick=\"return confirm_delete()\">X</a>");
                res->println("</td>");
            }

            file = root.openNextFile();
        }
        res->println("</table>");

        res->print("<br>");
        res->print("Total : " + String(SPIFFS.totalBytes()) + " Bytes<br>");
        res->print("Used : " + String(SPIFFS.usedBytes()) + " Bytes<br>");
        res->print("Free : " + String(SPIFFS.totalBytes() - SPIFFS.usedBytes()) + " Bytes<br>");
    }
}

void handleStaticPost(HTTPRequest *req, HTTPResponse *res)
{
    // Assume POST request. Contains submitted data.
    res->println("<html><head><title>File Edited</title><meta http-equiv=\"refresh\" content=\"3;url=/static\" "
                 "/><head><body><h1>File Edited</h1>");

    // The form is submitted with the x-www-form-urlencoded content type, so we need the
    // HTTPURLEncodedBodyParser to read the fields.
    // Note that the content of the file's content comes from a <textarea>, so we
    // can use the URL encoding here, since no file upload from an <input type="file"
    // is involved.
    HTTPURLEncodedBodyParser parser(req);

    // The bodyparser will consume the request body. That means you can iterate over the
    // fields only ones. For that reason, we need to create variables for all fields that
    // we expect. So when parsing is done, you can process the field values from your
    // temporary variables.
    std::string filename;
    bool savedFile = false;

    // Iterate over the fields from the request body by calling nextField(). This function
    // will update the field name and value of the body parsers. If the last field has been
    // reached, it will return false and the while loop stops.
    while (parser.nextField()) {
        // Get the field name, so that we can decide what the value is for
        std::string name = parser.getFieldName();

        if (name == "filename") {
            // Read the filename from the field's value, add the /public prefix and store it in
            // the filename variable.
            char buf[512];
            size_t readLength = parser.read((byte *)buf, 512);
            // filename = std::string("/public/") + std::string(buf, readLength);
            filename = std::string(buf, readLength);

        } else if (name == "content") {
            // Browsers must return the fields in the order that they are placed in
            // the HTML form, so if the broweser behaves correctly, this condition will
            // never be true. We include it for safety reasons.
            if (filename == "") {
                res->println("<p>Error: form contained content before filename.</p>");
                break;
            }

            // With parser.read() and parser.endOfField(), we can stream the field content
            // into a buffer. That allows handling arbitrarily-sized field contents. Here,
            // we use it and write the file contents directly to the SPIFFS:
            size_t fieldLength = 0;
            File file = SPIFFS.open(filename.c_str(), "w");
            savedFile = true;
            while (!parser.endOfField()) {
                byte buf[512];
                size_t readLength = parser.read(buf, 512);
                file.write(buf, readLength);
                fieldLength += readLength;
            }
            file.close();
            res->printf("<p>Saved %d bytes to %s</p>", int(fieldLength), filename.c_str());

        } else {
            res->printf("<p>Unexpected field %s</p>", name.c_str());
        }
    }
    if (!savedFile) {
        res->println("<p>No file to save...</p>");
    }
    res->println("</body></html>");
}

void handleStaticBrowse(HTTPRequest *req, HTTPResponse *res)
{
    // Get access to the parameters
    ResourceParameters *params = req->getParams();
    std::string paramValDelete;
    std::string paramValEdit;

    // Set a default content type
    res->setHeader("Content-Type", "text/html");

    if (params->getQueryParameter("delete", paramValDelete)) {
        std::string pathDelete = "/" + paramValDelete;
        if (SPIFFS.remove(pathDelete.c_str())) {
            Serial.println(pathDelete.c_str());
            res->println("<html><head><meta http-equiv=\"refresh\" content=\"3;url=/static\" /><title>File "
                         "deleted!</title></head><body><h1>File deleted!</h1>");
            res->println("<meta http-equiv=\"refresh\" content=\"2;url=/static\" />\n");
            res->println("</body></html>");

            return;
        } else {
            Serial.println(pathDelete.c_str());
            res->println("<html><head><meta http-equiv=\"refresh\" content=\"3;url=/static\" /><title>Error deleteing "
                         "file!</title></head><body><h1>Error deleteing file!</h1>");
            res->println("Error deleteing file!<br>");

            return;
        }
    }

    if (params->getQueryParameter("edit", paramValEdit)) {
        std::string pathEdit = "/" + paramValEdit;
        res->println("<html><head><title>Edit "
                     "file</title></head><body><h1>Edit file - ");

        res->println(pathEdit.c_str());

        res->println("</h1>");
        res->println("<form method=post action=/static enctype=application/x-www-form-urlencoded>");
        res->printf("<input name=\"filename\" type=\"hidden\" value=\"%s\">", pathEdit.c_str());
        res->print("<textarea id=id name=content rows=20 cols=80>");

        // Try to open the file from SPIFFS
        File file = SPIFFS.open(pathEdit.c_str());

        if (file.available()) {
            // Read the file from SPIFFS and write it to the HTTP response body
            size_t length = 0;
            do {
                char buffer[256];
                length = file.read((uint8_t *)buffer, 256);
                std::string bufferString(buffer, length);

                // Escape gt and lt
                replaceAll(bufferString, "<", "&lt;");
                replaceAll(bufferString, ">", "&gt;");

                res->write((uint8_t *)bufferString.c_str(), bufferString.size());
            } while (length > 0);
        } else {
            res->println("Error: File not found");
        }

        res->println("</textarea><br>");
        res->println("<input type=submit value=Submit>");
        res->println("</form>");
        res->println("</body></html>");

        return;
    }

    res->println("<h2>Upload new file</h2>");
    res->println("<p><b>*** This interface is experimental ***</b></p>");
    res->println("<p>This form allows you to upload files. Keep your filenames very short and files small. Big filenames and big "
                 "files are a known problem.</p>");
    res->println("<form method=\"POST\" action=\"/upload\" enctype=\"multipart/form-data\">");
    res->println("file: <input type=\"file\" name=\"file\"><br>");
    res->println("<input type=\"submit\" value=\"Upload\">");
    res->println("</form>");

    res->println("<h2>All Files</h2>");

    File root = SPIFFS.open("/");
    if (root.isDirectory()) {
        res->println("<script type=\"text/javascript\">function confirm_delete() {return confirm('Are you sure?');}</script>");

        res->println("<table>");
        res->println("<tr>");
        res->println("<td>File");
        res->println("</td>");
        res->println("<td>Size");
        res->println("</td>");
        res->println("<td colspan=2>Actions");
        res->println("</td>");
        res->println("</tr>");

        File file = root.openNextFile();
        while (file) {
            String filePath = String(file.name());
            if (filePath.indexOf("/static") == 0) {
                res->println("<tr>");
                res->println("<td>");

                if (String(file.name()).substring(1).endsWith(".gz")) {
                    String modifiedFile = String(file.name()).substring(1);
                    modifiedFile.remove((modifiedFile.length() - 3), 3);
                    res->print("<a href=\"" + modifiedFile + "\">" + String(file.name()).substring(1) + "</a>");
                } else {
                    res->print("<a href=\"" + String(file.name()).substring(1) + "\">" + String(file.name()).substring(1) +
                               "</a>");
                }
                res->println("</td>");
                res->println("<td>");
                res->print(String(file.size()));
                res->println("</td>");
                res->println("<td>");
                res->print("<a href=\"/static?delete=" + String(file.name()).substring(1) +
                           "\" onclick=\"return confirm_delete()\">Delete</a> ");
                res->println("</td>");
                res->println("<td>");
                if (!String(file.name()).substring(1).endsWith(".gz")) {
                    res->print("<a href=\"/static?edit=" + String(file.name()).substring(1) + "\">Edit</a>");
                }
                res->println("</td>");
                res->println("</tr>");
            }

            file = root.openNextFile();
        }
        res->println("</table>");

        res->print("<br>");
        // res->print("Total : " + String(SPIFFS.totalBytes()) + " Bytes<br>");
        res->print("Used : " + String(SPIFFS.usedBytes()) + " Bytes<br>");
        res->print("Free : " + String(SPIFFS.totalBytes() - SPIFFS.usedBytes()) + " Bytes<br>");
    }
}

void handleStatic(HTTPRequest *req, HTTPResponse *res)
{
    // Get access to the parameters
    ResourceParameters *params = req->getParams();

    // Set a default content type
    res->setHeader("Content-Type", "application/octet-stream");

    std::string parameter1;
    // Print the first parameter value
    if (params->getPathParameter(0, parameter1)) {

        std::string filename = "/static/" + parameter1;
        std::string filenameGzip = "/static/" + parameter1 + ".gz";

        if (!SPIFFS.exists(filename.c_str()) && !SPIFFS.exists(filenameGzip.c_str())) {
            // Send "404 Not Found" as response, as the file doesn't seem to exist
            res->setStatusCode(404);
            res->setStatusText("Not found");
            res->println("404 Not Found");
            res->printf("<p>File not found: %s</p>\n", filename.c_str());
            return;
        }

        // Try to open the file from SPIFFS
        File file;

        if (SPIFFS.exists(filename.c_str())) {
            file = SPIFFS.open(filename.c_str());
            if (!file.available()) {
                DEBUG_MSG("File not available - %s\n", filename.c_str());
            }

        } else if (SPIFFS.exists(filenameGzip.c_str())) {
            file = SPIFFS.open(filenameGzip.c_str());
            res->setHeader("Content-Encoding", "gzip");
            if (!file.available()) {
                DEBUG_MSG("File not available\n");
            }
        }

        res->setHeader("Content-Length", httpsserver::intToString(file.size()));

        // Content-Type is guessed using the definition of the contentTypes-table defined above
        int cTypeIdx = 0;
        do {
            if (filename.rfind(contentTypes[cTypeIdx][0]) != std::string::npos) {
                res->setHeader("Content-Type", contentTypes[cTypeIdx][1]);
                break;
            }
            cTypeIdx += 1;
        } while (strlen(contentTypes[cTypeIdx][0]) > 0);

        // Read the file from SPIFFS and write it to the HTTP response body
        size_t length = 0;
        do {
            char buffer[256];
            length = file.read((uint8_t *)buffer, 256);
            std::string bufferString(buffer, length);
            res->write((uint8_t *)bufferString.c_str(), bufferString.size());
        } while (length > 0);

        file.close();

        return;

    } else {
        res->println("ERROR: This should not have happened...");
    }
}

void handleFormUpload(HTTPRequest *req, HTTPResponse *res)
{
    // First, we need to check the encoding of the form that we have received.
    // The browser will set the Content-Type request header, so we can use it for that purpose.
    // Then we select the body parser based on the encoding.
    // Actually we do this only for documentary purposes, we know the form is going
    // to be multipart/form-data.
    HTTPBodyParser *parser;
    std::string contentType = req->getHeader("Content-Type");

    // The content type may have additional properties after a semicolon, for exampel:
    // Content-Type: text/html;charset=utf-8
    // Content-Type: multipart/form-data;boundary=------s0m3w31rdch4r4c73rs
    // As we're interested only in the actual mime _type_, we strip everything after the
    // first semicolon, if one exists:
    size_t semicolonPos = contentType.find(";");
    if (semicolonPos != std::string::npos) {
        contentType = contentType.substr(0, semicolonPos);
    }

    // Now, we can decide based on the content type:
    if (contentType == "multipart/form-data") {
        parser = new HTTPMultipartBodyParser(req);
    } else {
        Serial.printf("Unknown POST Content-Type: %s\n", contentType.c_str());
        return;
    }

    res->println("<html><head><meta http-equiv=\"refresh\" content=\"3;url=/static\" /><title>File "
                 "Upload</title></head><body><h1>File Upload</h1>");

    // We iterate over the fields. Any field with a filename is uploaded.
    // Note that the BodyParser consumes the request body, meaning that you can iterate over the request's
    // fields only a single time. The reason for this is that it allows you to handle large requests
    // which would not fit into memory.
    bool didwrite = false;

    // parser->nextField() will move the parser to the next field in the request body (field meaning a
    // form field, if you take the HTML perspective). After the last field has been processed, nextField()
    // returns false and the while loop ends.
    while (parser->nextField()) {
        // For Multipart data, each field has three properties:
        // The name ("name" value of the <input> tag)
        // The filename (If it was a <input type="file">, this is the filename on the machine of the
        //   user uploading it)
        // The mime type (It is determined by the client. So do not trust this value and blindly start
        //   parsing files only if the type matches)
        std::string name = parser->getFieldName();
        std::string filename = parser->getFieldFilename();
        std::string mimeType = parser->getFieldMimeType();
        // We log all three values, so that you can observe the upload on the serial monitor:
        DEBUG_MSG("handleFormUpload: field name='%s', filename='%s', mimetype='%s'\n", name.c_str(), filename.c_str(),
                  mimeType.c_str());

        // Double check that it is what we expect
        if (name != "file") {
            DEBUG_MSG("Skipping unexpected field");
            res->println("<p>No file found.</p>");
            return;
        }

        // Double check that it is what we expect
        if (filename == "") {
            DEBUG_MSG("Skipping unexpected field");
            res->println("<p>No file found.</p>");
            return;
        }

        // SPIFFS limits the total lenth of a path + file to 31 characters.
        if (filename.length() + 8 > 31) {
            DEBUG_MSG("Uploaded filename too long!");
            res->println("<p>Uploaded filename too long! Limit of 23 characters.</p>");
            delete parser;
            return;
        }

        // You should check file name validity and all that, but we skip that to make the core
        // concepts of the body parser functionality easier to understand.
        std::string pathname = "/static/" + filename;

        // Create a new file on spiffs to stream the data into
        File file = SPIFFS.open(pathname.c_str(), "w");
        size_t fileLength = 0;
        didwrite = true;

        // With endOfField you can check whether the end of field has been reached or if there's
        // still data pending. With multipart bodies, you cannot know the field size in advance.
        while (!parser->endOfField()) {
            byte buf[512];
            size_t readLength = parser->read(buf, 512);
            file.write(buf, readLength);
            fileLength += readLength;

            // Abort the transfer if there is less than 50k space left on the filesystem.
            if (SPIFFS.totalBytes() - SPIFFS.usedBytes() < 51200) {
                file.close();
                res->println("<p>Write aborted! File is won't fit!</p>");

                delete parser;
                return;
            }
        }
        file.close();
        res->printf("<p>Saved %d bytes to %s</p>", (int)fileLength, pathname.c_str());
<<<<<<< HEAD
    }
    if (!didwrite) {
        res->println("<p>Did not write any file</p>");
    }
=======
    }
    if (!didwrite) {
        res->println("<p>Did not write any file</p>");
    }
>>>>>>> 2f9ef463
    res->println("</body></html>");
    delete parser;
}

void handle404(HTTPRequest *req, HTTPResponse *res)
{

    // Discard request body, if we received any
    // We do this, as this is the default node and may also server POST/PUT requests
    req->discardRequestBody();

    // Set the response status
    res->setStatusCode(404);
    res->setStatusText("Not Found");

    // Set content type of the response
    res->setHeader("Content-Type", "text/html");

    // Write a tiny HTTP page
    res->println("<!DOCTYPE html>");
    res->println("<html>");
    res->println("<head><title>Not Found</title></head>");
    res->println("<body><h1>404 Not Found</h1><p>The requested resource was not found on this server.</p></body>");
    res->println("</html>");
}

/*
    This supports the Apple Captive Network Assistant (CNA) Portal
*/
void handleHotspot(HTTPRequest *req, HTTPResponse *res)
{
    DEBUG_MSG("Hotspot Request\n");

    /*
        If we don't do a redirect, be sure to return a "Success" message
        otherwise iOS will have trouble detecting that the connection to the SoftAP worked.
    */

    // Status code is 200 OK by default.
    // We want to deliver a simple HTML page, so we send a corresponding content type:
    res->setHeader("Content-Type", "text/html");

    // The response implements the Print interface, so you can use it just like
    // you would write to Serial etc.
    res->println("<!DOCTYPE html>");
    res->println("<meta http-equiv=\"refresh\" content=\"0;url=http://meshtastic.org/\" />\n");
}

void handleAPIv1FromRadio(HTTPRequest *req, HTTPResponse *res)
{

    DEBUG_MSG("+++++++++++++++ webAPI handleAPIv1FromRadio\n");

    /*
        For documentation, see:
            https://github.com/meshtastic/Meshtastic-device/wiki/HTTP-REST-API-discussion
            https://github.com/meshtastic/Meshtastic-device/blob/master/docs/software/device-api.md

        Example:
            http://10.10.30.198/api/v1/fromradio
    */

    // Get access to the parameters
    ResourceParameters *params = req->getParams();

    // std::string paramAll = "all";
    std::string valueAll;

    // Status code is 200 OK by default.
    res->setHeader("Content-Type", "application/x-protobuf");
    res->setHeader("Access-Control-Allow-Origin", "*");
    res->setHeader("Access-Control-Allow-Methods", "PUT, GET");
    res->setHeader("X-Protobuf-Schema", "https://raw.githubusercontent.com/meshtastic/Meshtastic-protobufs/master/mesh.proto");

    uint8_t txBuf[MAX_STREAM_BUF_SIZE];
    uint32_t len = 1;

    if (params->getQueryParameter("all", valueAll)) {

        // If all is ture, return all the buffers we have available
        //   to us at this point in time.
        if (valueAll == "true") {
            while (len) {
                len = webAPI.getFromRadio(txBuf);
                res->write(txBuf, len);
            }

            // Otherwise, just return one protobuf
        } else {
            len = webAPI.getFromRadio(txBuf);
            res->write(txBuf, len);
        }

        // the param "all" was not spcified. Return just one protobuf
    } else {
        len = webAPI.getFromRadio(txBuf);
        res->write(txBuf, len);
    }

    DEBUG_MSG("--------------- webAPI handleAPIv1FromRadio, len %d\n", len);
}

void handleAPIv1ToRadio(HTTPRequest *req, HTTPResponse *res)
{
    DEBUG_MSG("+++++++++++++++ webAPI handleAPIv1ToRadio\n");

    /*
        For documentation, see:
            https://github.com/meshtastic/Meshtastic-device/wiki/HTTP-REST-API-discussion
            https://github.com/meshtastic/Meshtastic-device/blob/master/docs/software/device-api.md

        Example:
            http://10.10.30.198/api/v1/toradio
    */

    // Status code is 200 OK by default.

    res->setHeader("Content-Type", "application/x-protobuf");
    res->setHeader("Access-Control-Allow-Headers", "Content-Type");
    res->setHeader("Access-Control-Allow-Origin", "*");
    res->setHeader("Access-Control-Allow-Methods", "PUT, OPTIONS");
    res->setHeader("X-Protobuf-Schema", "https://raw.githubusercontent.com/meshtastic/Meshtastic-protobufs/master/mesh.proto");

    if (req->getMethod() == "OPTIONS") {
        res->setStatusCode(204); // Success with no content
        res->print("");
        return;
    }

    byte buffer[MAX_TO_FROM_RADIO_SIZE];
    size_t s = req->readBytes(buffer, MAX_TO_FROM_RADIO_SIZE);

    DEBUG_MSG("Received %d bytes from PUT request\n", s);
    webAPI.handleToRadio(buffer, s);

    res->write(buffer, s);
    DEBUG_MSG("--------------- webAPI handleAPIv1ToRadio\n");
}

/*
    To convert text to c strings:

    https://tomeko.net/online_tools/cpp_text_escape.php?lang=en
*/
void handleRoot(HTTPRequest *req, HTTPResponse *res)
{
    res->setHeader("Content-Type", "text/html");

<<<<<<< HEAD
    res->setHeader("Content-Type", "text/html");

    randomSeed(millis());

    res->setHeader("Set-Cookie",
                   "mt_session=" + httpsserver::intToString(random(1, 9999999)) + "; Expires=Wed, 20 Apr 2049 4:20:00 PST");

    std::string cookie = req->getHeader("Cookie");
    //String cookieString = cookie.c_str();
    //uint8_t nameIndex = cookieString.indexOf("mt_session");
    //DEBUG_MSG(cookie.c_str());

    std::string filename = "/static/index.html";
    std::string filenameGzip = "/static/index.html.gz";

    if (!SPIFFS.exists(filename.c_str()) && !SPIFFS.exists(filenameGzip.c_str())) {
        // Send "404 Not Found" as response, as the file doesn't seem to exist
        res->setStatusCode(404);
        res->setStatusText("Not found");
        res->println("404 Not Found");
        res->printf("<p>File not found: %s</p>\n", filename.c_str());
        return;
    }

    // Try to open the file from SPIFFS
    File file;

    if (SPIFFS.exists(filename.c_str())) {
        file = SPIFFS.open(filename.c_str());
        if (!file.available()) {
            DEBUG_MSG("File not available - %s\n", filename.c_str());
        }

    } else if (SPIFFS.exists(filenameGzip.c_str())) {
        file = SPIFFS.open(filenameGzip.c_str());
        res->setHeader("Content-Encoding", "gzip");
        if (!file.available()) {
            DEBUG_MSG("File not available\n");
        }
    }

=======
    std::string filename = "/static/index.html";
    std::string filenameGzip = "/static/index.html.gz";

    if (!SPIFFS.exists(filename.c_str()) && !SPIFFS.exists(filenameGzip.c_str())) {
        // Send "404 Not Found" as response, as the file doesn't seem to exist
        res->setStatusCode(404);
        res->setStatusText("Not found");
        res->println("404 Not Found");
        res->printf("<p>File not found: %s</p>\n", filename.c_str());
        return;
    }

    // Try to open the file from SPIFFS
    File file;

    if (SPIFFS.exists(filename.c_str())) {
        file = SPIFFS.open(filename.c_str());
        if (!file.available()) {
            DEBUG_MSG("File not available - %s\n", filename.c_str());
        }

    } else if (SPIFFS.exists(filenameGzip.c_str())) {
        file = SPIFFS.open(filenameGzip.c_str());
        res->setHeader("Content-Encoding", "gzip");
        if (!file.available()) {
            DEBUG_MSG("File not available\n");
        }
    }

>>>>>>> 2f9ef463
    // Read the file from SPIFFS and write it to the HTTP response body
    size_t length = 0;
    do {
        char buffer[256];
        length = file.read((uint8_t *)buffer, 256);
        std::string bufferString(buffer, length);
        res->write((uint8_t *)bufferString.c_str(), bufferString.size());
    } while (length > 0);
}

void handleFavicon(HTTPRequest *req, HTTPResponse *res)
{
    // Set Content-Type
    res->setHeader("Content-Type", "image/vnd.microsoft.icon");
    // Write data from header file
    res->write(FAVICON_DATA, FAVICON_LENGTH);
<<<<<<< HEAD
}

void replaceAll(std::string &str, const std::string &from, const std::string &to)
{
    if (from.empty())
        return;
    size_t start_pos = 0;
    while ((start_pos = str.find(from, start_pos)) != std::string::npos) {
        str.replace(start_pos, from.length(), to);
        start_pos += to.length(); // In case 'to' contains 'from', like replacing 'x' with 'yx'
    }
=======
>>>>>>> 2f9ef463
}<|MERGE_RESOLUTION|>--- conflicted
+++ resolved
@@ -54,10 +54,7 @@
 void handleFavicon(HTTPRequest *req, HTTPResponse *res);
 void handleRoot(HTTPRequest *req, HTTPResponse *res);
 void handleStaticBrowse(HTTPRequest *req, HTTPResponse *res);
-<<<<<<< HEAD
 void handleStaticPost(HTTPRequest *req, HTTPResponse *res);
-=======
->>>>>>> 2f9ef463
 void handleStatic(HTTPRequest *req, HTTPResponse *res);
 void handle404(HTTPRequest *req, HTTPResponse *res);
 void handleFormUpload(HTTPRequest *req, HTTPResponse *res);
@@ -233,10 +230,7 @@
     ResourceNode *nodeFavicon = new ResourceNode("/favicon.ico", "GET", &handleFavicon);
     ResourceNode *nodeRoot = new ResourceNode("/", "GET", &handleRoot);
     ResourceNode *nodeStaticBrowse = new ResourceNode("/static", "GET", &handleStaticBrowse);
-<<<<<<< HEAD
     ResourceNode *nodeStaticPOST = new ResourceNode("/static", "POST", &handleStaticPost);
-=======
->>>>>>> 2f9ef463
     ResourceNode *nodeStatic = new ResourceNode("/static/*", "GET", &handleStatic);
     ResourceNode *node404 = new ResourceNode("", "GET", &handle404);
     ResourceNode *nodeFormUpload = new ResourceNode("/upload", "POST", &handleFormUpload);
@@ -249,10 +243,7 @@
     secureServer->registerNode(nodeFavicon);
     secureServer->registerNode(nodeRoot);
     secureServer->registerNode(nodeStaticBrowse);
-<<<<<<< HEAD
     secureServer->registerNode(nodeStaticPOST);
-=======
->>>>>>> 2f9ef463
     secureServer->registerNode(nodeStatic);
     secureServer->setDefaultNode(node404);
     secureServer->setDefaultNode(nodeFormUpload);
@@ -267,10 +258,7 @@
     insecureServer->registerNode(nodeFavicon);
     insecureServer->registerNode(nodeRoot);
     insecureServer->registerNode(nodeStaticBrowse);
-<<<<<<< HEAD
     insecureServer->registerNode(nodeStaticPOST);
-=======
->>>>>>> 2f9ef463
     insecureServer->registerNode(nodeStatic);
     insecureServer->setDefaultNode(node404);
     insecureServer->setDefaultNode(nodeFormUpload);
@@ -773,17 +761,10 @@
         }
         file.close();
         res->printf("<p>Saved %d bytes to %s</p>", (int)fileLength, pathname.c_str());
-<<<<<<< HEAD
     }
     if (!didwrite) {
         res->println("<p>Did not write any file</p>");
     }
-=======
-    }
-    if (!didwrite) {
-        res->println("<p>Did not write any file</p>");
-    }
->>>>>>> 2f9ef463
     res->println("</body></html>");
     delete parser;
 }
@@ -932,9 +913,6 @@
 {
     res->setHeader("Content-Type", "text/html");
 
-<<<<<<< HEAD
-    res->setHeader("Content-Type", "text/html");
-
     randomSeed(millis());
 
     res->setHeader("Set-Cookie",
@@ -974,37 +952,7 @@
         }
     }
 
-=======
-    std::string filename = "/static/index.html";
-    std::string filenameGzip = "/static/index.html.gz";
-
-    if (!SPIFFS.exists(filename.c_str()) && !SPIFFS.exists(filenameGzip.c_str())) {
-        // Send "404 Not Found" as response, as the file doesn't seem to exist
-        res->setStatusCode(404);
-        res->setStatusText("Not found");
-        res->println("404 Not Found");
-        res->printf("<p>File not found: %s</p>\n", filename.c_str());
-        return;
-    }
-
-    // Try to open the file from SPIFFS
-    File file;
-
-    if (SPIFFS.exists(filename.c_str())) {
-        file = SPIFFS.open(filename.c_str());
-        if (!file.available()) {
-            DEBUG_MSG("File not available - %s\n", filename.c_str());
-        }
-
-    } else if (SPIFFS.exists(filenameGzip.c_str())) {
-        file = SPIFFS.open(filenameGzip.c_str());
-        res->setHeader("Content-Encoding", "gzip");
-        if (!file.available()) {
-            DEBUG_MSG("File not available\n");
-        }
-    }
-
->>>>>>> 2f9ef463
+
     // Read the file from SPIFFS and write it to the HTTP response body
     size_t length = 0;
     do {
@@ -1021,8 +969,8 @@
     res->setHeader("Content-Type", "image/vnd.microsoft.icon");
     // Write data from header file
     res->write(FAVICON_DATA, FAVICON_LENGTH);
-<<<<<<< HEAD
-}
+}
+
 
 void replaceAll(std::string &str, const std::string &from, const std::string &to)
 {
@@ -1033,6 +981,4 @@
         str.replace(start_pos, from.length(), to);
         start_pos += to.length(); // In case 'to' contains 'from', like replacing 'x' with 'yx'
     }
-=======
->>>>>>> 2f9ef463
-}+}
