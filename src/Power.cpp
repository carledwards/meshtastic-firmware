--- conflicted
+++ resolved
@@ -147,12 +147,8 @@
  */
 static HasBatteryLevel *batteryLevel; // Default to NULL for no battery level sensor
 
-<<<<<<< HEAD
-// warning: 'void adcEnable()' defined but not used [-Wunused-function]
-=======
 #ifdef BATTERY_PIN
 
->>>>>>> 118809fb
 static void adcEnable()
 {
 #ifdef ADC_CTRL // enable adc voltage divider when we need to read
@@ -166,7 +162,6 @@
 #endif
 }
 
-// warning: 'void adcDisable()' defined but not used [-Wunused-function]
 static void adcDisable()
 {
 #ifdef ADC_CTRL // disable adc voltage divider when we need to read
